--- conflicted
+++ resolved
@@ -25,7 +25,6 @@
 from app.services.cloudinary import upload_and_save_metadata
 from app.models.file_upload import UploadType, AccessLevel
 
-<<<<<<< HEAD
 from app.services.audit_log import audit_service
 from app.models.audit_log import AuditAction
 
@@ -33,8 +32,6 @@
 from app.schemas.notification import NotificationCreate
 from app.models.notification import NotificationType, NotificationPriority
 
-=======
->>>>>>> 94f4c178
 class AttemptService:
     
     # ============================================================
@@ -305,6 +302,20 @@
         ai_feedback = attempt.ai_feedback if isinstance(attempt.ai_feedback, dict) else None
         teacher_feedback = attempt.teacher_feedback if isinstance(attempt.teacher_feedback, str) else None
 
+        audit_service.log(
+            db=db,
+            user_id=user_id,
+            action=AuditAction.SUBMIT,
+            table_name="test_attempts",
+            record_id=attempt.id,
+            new_values={
+                "attempt_id": str(attempt.id),
+                "student_id": str(attempt.student_id),
+                "status": attempt.status.value,
+                "total_score": float(attempt.total_score or 0),
+                "percentage_score": float(attempt.percentage_score or 0)
+            }
+        )
 
         db.commit()
         db.refresh(attempt)
@@ -449,7 +460,6 @@
         # 6. Update Attempt Status
         # Fix #8: Do not calculate score yet, just mark as submitted
         attempt.status = AttemptStatus.SUBMITTED
-<<<<<<< HEAD
 
         audit_service.log(
             db=db,
@@ -464,9 +474,6 @@
             }
         )
 
-=======
-        
->>>>>>> 94f4c178
         db.commit()
         
         return {
@@ -676,7 +683,6 @@
         attempt.graded_at = datetime.now(timezone.utc)
         attempt.status = AttemptStatus.GRADED
 
-<<<<<<< HEAD
         audit_service.log(
             db=db,
             user_id=teacher_id,
@@ -713,11 +719,6 @@
             noti_info=noti
         )
 
-=======
-        db.commit()
-        db.refresh(attempt)
-
->>>>>>> 94f4c178
         return {
             "status": "graded",
             "attempt_id": attempt.id,
