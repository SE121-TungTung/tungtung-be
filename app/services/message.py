--- conflicted
+++ resolved
@@ -691,7 +691,6 @@
                 chat_room.id, 
                 f"Group '{chat_room.title}' was created by {creator_name}"
             )
-<<<<<<< HEAD
                         
             audit_service.log(
                 db=db,
@@ -708,12 +707,6 @@
             
             db.commit()
             db.refresh(chat_room)
-=======
-
-            db.commit()
-            db.refresh(chat_room)
-            
->>>>>>> 94f4c178
             return chat_room
         except Exception as e:
                 db.rollback()
@@ -935,6 +928,21 @@
                     "title": room.title,
                     "description": room.description,
                     "avatar_url": room.avatar_url
+                },
+                db_session=db
+            )
+
+            audit_service.log(
+                db=db,
+                action=AuditAction.UPDATE,
+                table_name="chat_rooms",
+                record_id=room.id,
+                user_id=updater_id,
+                old_values={"changed_fields": changed_fields},
+                new_values={
+                    "title": room.title,
+                    "description": room.description,
+                    "avatar_url": room.avatar_url
                 }
             )
 
@@ -1007,7 +1015,6 @@
         room.is_active = False
         room.deleted_at = func.now()
 
-<<<<<<< HEAD
         audit_service.log(
             db=db,
             action=AuditAction.DELETE,
@@ -1019,8 +1026,6 @@
         )
 
         db.commit()
-=======
->>>>>>> 94f4c178
         return {
             "success": True,
             "room_id": str(room_id),
